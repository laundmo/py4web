--- conflicted
+++ resolved
@@ -1285,21 +1285,14 @@
         Reloader.install_reloader_hook()
 
 
-<<<<<<< HEAD
 def start_server(kwargs):
     host = kwargs["host"]; port = int(kwargs["port"])
     apps_folder = kwargs["apps_folder"]
     number_workers = kwargs["number_workers"]
-    server = None
-=======
-def start_server(args):
-    host, port, apps_folder = args["host"], int(args["port"]), args["apps_folder"]
-    number_workers = args["number_workers"]
->>>>>>> 2262f484
     params = dict(host=host, port=port, reloader=False)
     server_config = dict(
         platform = platform.system().lower(),
-        server = None if args["server"] == "default" else args["server"],
+        server = None if kwargs["server"] == "default" else kwargs["server"],
         number_workers = number_workers
     )
     if not server_config["server"]:
@@ -1324,19 +1317,11 @@
         params["workers"] = number_workers
     if server_config["server"] == "gunicorn":
         sys.argv[:] = sys.argv[:1]  # else break gunicorn
-<<<<<<< HEAD
-
     if kwargs["ssl_cert"] is not None:
         params["certfile"] = kwargs["ssl_cert"]
         params["keyfile"] = kwargs["ssl_key"]
 
-    if "gevent" in server_config:
-=======
-    if args["ssl_cert"] is not None:
-        params["certfile"] = args["ssl_cert"]
-        params["keyfile"] = args["ssl_key"]
     if server_config["server"] == "gevent":
->>>>>>> 2262f484
         if not hasattr(_ssl, "sslwrap"):
             _ssl.sslwrap = new_sslwrap
 
