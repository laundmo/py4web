--- conflicted
+++ resolved
@@ -744,18 +744,12 @@
 
 
 def start_server(args):
-<<<<<<< HEAD
-    host, port = args.host, args.port
-    if args.number_workers < 1:
-        bottle.run(server='tornado', host=host, port=int(port), reloader=False)
-=======
     host, port = args.host, int(args.port)
     if platform.system().lower() == 'windows':
         # Tornado fail on windows
         bottle.run(host=host, port=int(port), reloader=False)
     elif args.number_workers < 1:
         bottle.run(server='tornado', host=host, port=port, reloader=False)
->>>>>>> 582f42cc
     else:
         if not gunicorn:
             logging.error('gunicorn not installed')
