--- conflicted
+++ resolved
@@ -56,13 +56,8 @@
 
     def _sign(self, url, vars):
         """Signs the URL"""
-<<<<<<< HEAD
         h = hmac.new(self.salt)
         h.update(url.encode('utf8'))  # Is utf8 the right encoding?
-=======
-        h = hashlib.sha256(self.salt)
-        h.update(url.encode("utf8"))  # Is utf8 the right encoding?
->>>>>>> d7c54ad4
         # Adds the variables that need to be signed.
         for key in self.variables_to_sign:
             h.update(("%s=%r" % (key, vars[key])).encode("utf8"))
