--- conflicted
+++ resolved
@@ -151,14 +151,12 @@
         return dict(form=form, rows=rows)
 
 
-<<<<<<< HEAD
+Because this is a dual purpose form, in case an ``id`` is passed, we also validate it
+by checking if the corresponding record exists and raise 404 if not.
+
 Note the import of two simple validators on top, in order to be used later
 with the ``requires`` parameter. We'll fully explain them
 on the :ref:`Form validation` paragraph.
-=======
-Because this is a dual purpose form, in case an ``id`` is passed, we also validate it
-by checking if the corresponding record exists and raise 404 if not.
->>>>>>> ece2379b
 
 You will also need a template file ``templates/form_basic.html`` that
 contains, for example, the following code:
