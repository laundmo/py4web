"""
This file defines actions, i.e. functions the URLs are mapped into
The @action(path) decorator exposed the function at URL:

    http://127.0.0.1:8000/{app_name}/{path}

If app_name == '_default' then simply

    http://127.0.0.1:8000/{path}

If path == 'index' it can be omitted:

    http://127.0.0.1:8000/

The path follows the bottlepy syntax.

@action.uses('generic.html')  indicates that the action uses the generic.html template
@action.uses(session)         indicates that the action uses the session
@action.uses(db)              indicates that the action uses the db
@action.uses(T)               indicates that the action uses the i18n & pluralization
@action.uses(auth.user)       indicates that the action requires a logged in user
@action.uses(auth)            indicates that the action requires the auth object

session, db, T, auth, and tempates are examples of Fixtures.
Warning: Fixtures MUST be declared with @action.uses({fixtures}) else your app will result in undefined behavior
"""

import datetime
import uuid

from py4web import action, request, abort, redirect, URL, Field
from py4web.utils.form import Form, FormStyleBulma
from py4web.utils.url_signer import URLSigner
from pydal.validators import *

from yatl.helpers import A
from .common import db, session, T, cache, auth
from .components.grid import Grid
from .components.vueform import VueForm, InsertForm, TableForm
from .components.fileupload import FileUpload
from .components.starrater import StarRater

signed_url = URLSigner(session)


# -----------------------------
# Sample grid.

vue_grid = Grid("grid_api", session)


@action("vuegrid", method=["GET"])
@action.uses(vue_grid, "vuegrid.html")
def vuegrid():
    """This page generates a sample grid."""
    # We need to instantiate our grid component.
    return dict(grid=vue_grid())

<<<<<<< HEAD
@action('vuegrid_bulma', method=['GET'])
@action.uses(vue_grid, 'vuegrid_bulma.html')
def vuegrid_bulma():
    """This page generates a sample grid."""
    # We need to instantiate our grid component.
    return dict(grid=vue_grid())
=======
>>>>>>> fd031842

# -----------------------------
# File uploader.

file_uploader = FileUpload("upload_api", session)


@action("file_uploader", method=["GET"])
@action.uses(file_uploader, "file_uploader.html")
def fileuploader():
    return dict(uploader=file_uploader(id=1))


# -----------------------------
# Custom vue form.


def get_time():
    return datetime.datetime.utcnow()


vue_form = VueForm(
    "test_form",
    session,
    [
        Field("name", default="Luca"),
        Field("last_name", default="Smith", writable=False),
        Field("read", "boolean", default=True),
        Field(
            "animal",
            requires=IS_IN_SET(["cat", "dog", "bird"]),
            default="dog",
            writable=False,
        ),
        Field(
            "choice",
            requires=IS_IN_SET({"c": "cat", "d": "dog", "b": "bird"}),
            default="d",
        ),
        Field("arrival_time", "datetime", default=get_time),
        Field("date_of_birth", "date"),
        Field("narrative", "text"),
    ],
    readonly=False,
    redirect_url="index",
)


@action("vue_form", method=["GET"])
@action.uses(vue_form, "vueform.html")
def vueform():
    return dict(form=vue_form())

<<<<<<< HEAD
@action('vue_form_bulma', method=['GET'])
@action.uses(vue_form, "vueform_bulma.html")
def vueform_bulma():
    return dict(form=vue_form())
=======
>>>>>>> fd031842

# -----------------------------
# Insertion form.


def not_too_expensive(fields):
    """Validation function that checks that the total price is low enough."""
    if (
        fields["product_quantity"]["validated_value"]
        * fields["product_cost"]["validated_value"]
    ) > 1000000:
        err = "Please insert only products with total value of less than a million."
        fields["product_quantity"]["error"] = err
        fields["product_cost"]["error"] = err


insert_form = InsertForm(
    "insert_product",
    session,
    db.product,
    validate=not_too_expensive,
    redirect_url="index",
)


@action("insert_form", method=["GET"])
@action.uses(insert_form, "vueform.html")
def insertform():
    return dict(form=insert_form())

<<<<<<< HEAD
@action('insert_form_bulma', method=['GET'])
@action.uses(insert_form, 'vueform_bulma.html')
def insertform_bulma():
    return dict(form=insert_form())
=======
>>>>>>> fd031842

# -----------------------------
# Update form.
update_form = TableForm(
    "update_product",
    session,
    db.product,
    validate=not_too_expensive,
    redirect_url="index",
)


@action("update_form", method=["GET"])
@action.uses(update_form, "vueform.html")
def updateform():
    # For simplicity, we update the record 1.
    return dict(form=update_form(id=1))

<<<<<<< HEAD
@action('update_form_bulma', method=['GET'])
@action.uses(update_form, 'vueform_bulma.html')
def updateform_bulma():
    # For simplicity, we update the record 1.
    return dict(form=update_form(id=1))
=======
>>>>>>> fd031842

# -----------------------------
# Star rater.

star_rater = StarRater("star_rater", session)


@action("star_rater", method=["GET"])
@action.uses(star_rater, "starrating.html")
def starrater():
    # This performs a star rating of item 1.
    return dict(stars=star_rater(id=1))


# ------------------------------
# Star rater, instantiated from Vue.


@action("star_rater_vue", method=["GET"])
@action.uses(star_rater, "star_rater_vue.html")
def star_rater_vue():
    return dict(get_posts_url=URL("star_rater_get_posts"))


<<<<<<< HEAD
@action('star_rater_vue_bulma', method=['GET'])
@action.uses(star_rater, 'star_rater_vue_bulma.html')
def star_rater_vue_bulma():
    return dict(get_posts_url=URL('star_rater_get_posts'))

@action('star_rater_get_posts', method=['GET'])
=======
@action("star_rater_get_posts", method=["GET"])
>>>>>>> fd031842
def star_rater_get_posts():
    posts = [
        {"id": 1, "content": "Hello there"},
        {"id": 2, "content": "I love you"},
        {"id": 3, "content": "Do you love me too?"},
    ]
    for p in posts:
        # Creates the callback URL for each rater.
        p["url"] = star_rater.url(p["id"])
    return dict(posts=posts)<|MERGE_RESOLUTION|>--- conflicted
+++ resolved
@@ -56,15 +56,12 @@
     # We need to instantiate our grid component.
     return dict(grid=vue_grid())
 
-<<<<<<< HEAD
-@action('vuegrid_bulma', method=['GET'])
+@action('vuegrid_bulma', method=["GET"])
 @action.uses(vue_grid, 'vuegrid_bulma.html')
 def vuegrid_bulma():
     """This page generates a sample grid."""
     # We need to instantiate our grid component.
     return dict(grid=vue_grid())
-=======
->>>>>>> fd031842
 
 # -----------------------------
 # File uploader.
@@ -118,13 +115,10 @@
 def vueform():
     return dict(form=vue_form())
 
-<<<<<<< HEAD
-@action('vue_form_bulma', method=['GET'])
+@action('vue_form_bulma', method=["GET"])
 @action.uses(vue_form, "vueform_bulma.html")
 def vueform_bulma():
     return dict(form=vue_form())
-=======
->>>>>>> fd031842
 
 # -----------------------------
 # Insertion form.
@@ -155,13 +149,10 @@
 def insertform():
     return dict(form=insert_form())
 
-<<<<<<< HEAD
-@action('insert_form_bulma', method=['GET'])
+@action('insert_form_bulma', method=["GET"])
 @action.uses(insert_form, 'vueform_bulma.html')
 def insertform_bulma():
     return dict(form=insert_form())
-=======
->>>>>>> fd031842
 
 # -----------------------------
 # Update form.
@@ -180,14 +171,11 @@
     # For simplicity, we update the record 1.
     return dict(form=update_form(id=1))
 
-<<<<<<< HEAD
-@action('update_form_bulma', method=['GET'])
+@action('update_form_bulma', method=["GET"])
 @action.uses(update_form, 'vueform_bulma.html')
 def updateform_bulma():
     # For simplicity, we update the record 1.
     return dict(form=update_form(id=1))
-=======
->>>>>>> fd031842
 
 # -----------------------------
 # Star rater.
@@ -212,16 +200,12 @@
     return dict(get_posts_url=URL("star_rater_get_posts"))
 
 
-<<<<<<< HEAD
-@action('star_rater_vue_bulma', method=['GET'])
+@action('star_rater_vue_bulma', method=["GET"])
 @action.uses(star_rater, 'star_rater_vue_bulma.html')
 def star_rater_vue_bulma():
     return dict(get_posts_url=URL('star_rater_get_posts'))
 
-@action('star_rater_get_posts', method=['GET'])
-=======
 @action("star_rater_get_posts", method=["GET"])
->>>>>>> fd031842
 def star_rater_get_posts():
     posts = [
         {"id": 1, "content": "Hello there"},
