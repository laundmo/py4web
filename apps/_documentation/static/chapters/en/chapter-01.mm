## Installation and Startup

### Supported platforms and prerequisites

PY4WEB runs fine on Windows, MacOS and Linux. Its only prerequisite is Python 3.6+, which must be installed in advance (except if 
you use binaries).

There are four alternative ways of running py4web, with different level of difficulty and flexibility. Let's look at the pros and cons.


### Installing from binaries

This is not a real installation, because you just copy a bunch of files on your system without modifying it anyhow. Hence this is 
the simplest solution, especially for newbies or students, because it does not require Python pre-installed on your system 
nor administrative rights. On the other hand, it's experimental, it could contain an old py4web release and it is quite difficult 
to add other functionalities to it.

In order to use it you just need to download the latest Windows or MacOS ZIP file from 
[this external repository](https://github.com/nicozanf/py4web-pyinstaller). Unzip it on a local folder and open a command line there. 
Finally run

``
py4web-start set_password
py4web-start run apps
``:bash

With this type of installation, remember to always use **py4web-start** instead of 'py4web' or 'py4web.py' in the following documentation.

### Hint: use a virtual environment (virtualenv)

A full installation of any complex python application like py4web will surely modify  the python environment of your system. 
In order to prevent any unwanted change, it's a good habit to use a python virtual environment (also called **virtualenv**, see 
[here](https://docs.python.org/3.7/tutorial/venv.html) for an introduction).
This is a standard python feature; if you still don't know virtualenv it's a good time to start its discovery!

Activate it before using any of the following ''real'' installation procedures is highly reccomended.

### Installing from pip

Using ''pip'' is the standard installation procedure for py4web. From the command line


``
python3 -m pip install --upgrade py4web --no-cache-dir --user
``:bash

but do **not** type the ''--user'' option with virtualenv or a standard Windows installation which is already per-user.

Also, if ''python3'' does not work, try with the simple ''python'' command instead.


This will install py4web and all its dependencies on the system's path only. The assets folder (that contains the py4web's system 
apps) will also be created. After the installation you'll be able to start py4web on any given working folder with

``
py4web setup apps
py4web set_password
py4web run apps
``:bash

If the command py4web is not accepted, it means it's not in the system's path. It could happens, especially on Windows if you type 
the ''--user'' option by mistake.


### Installing from source (globally)

This is the traditional way for installing a program, but it works only on Linux and MacOS. All the requirements will be 
installed on the system's path along with links to the py4web.py program on the local folder

``
git clone https://github.com/web2py/py4web.git
cd py4web
make assets
make test
make install
py4web run apps
``:bash

Also notice that when installing in this way the content of py4web/assets folder  is missing at first but it is manually created later 
with the 'make assets' command.

### Installing from source (locally)

In this way all the requirements will be installed or upgraded on the system's path, but py4web itself will only be copied  
on a local folder. This is especially useful if you already have a working py4web installation but you want to test a different  
one. 
From the command line, go to a given working folder and then run

``
git clone https://github.com/web2py/py4web.git
cd py4web
python3 -m pip install -r requirements.txt
``:bash

Once installed, you should always start it from there with


**For Linux / MacOS**
``
./py4web.py setup apps
./py4web.py set_password
./py4web.py run apps
``:bash

If you have installed py4web both globally and locally, notice the **./** ; it forces the run of the local folder's py4web and 
not the globally installed one. 


**For Windows**
``
python3 py4web.py setup apps
python3 py4web.py set_password
python3 py4web.py run apps
``:bash

On Windows, the programs on the local folder are always executed before the ones in the path (hence you don't need the **./**). But 
running .py files directly it's not usual and you'll need an explicit python3/python command.

### Upgrading

If you installed py4web from source (globally) or from pip you can upgrade it with
``
python3 -m pip install --upgrade py4web
``:bash


Mind that it will not automatically upgrade the apps like **Dashboard** and **Default**. You have to manually remove these 
apps and then run

``
py4web setup apps
``:bash


in order to re-install them. This is a safety precaution, in case you made changes to those apps.

If you installed py4web from binaries or from source (locally), you just need to backup any personal py4web work, delete the old installation folder and re-install 
it again.

### First run

Running py4web using any of the previous procedure should produce an output like this

``
██████╗ ██╗   ██╗██╗  ██╗██╗    ██╗███████╗██████╗
██╔══██╗╚██╗ ██╔╝██║  ██║██║    ██║██╔════╝██╔══██╗
██████╔╝ ╚████╔╝ ███████║██║ █╗ ██║█████╗  ██████╔╝
██╔═══╝   ╚██╔╝  ╚════██║██║███╗██║██╔══╝  ██╔══██╗
██║        ██║        ██║╚███╔███╔╝███████╗██████╔╝
╚═╝        ╚═╝        ╚═╝ ╚══╝╚══╝ ╚══════╝╚═════╝
Dashboard is at: http://127.0.0.1:8000/_dashboard
[X] loaded _dashboard
[X] loaded _default
Bottle v0.12.16 server starting up (using TornadoServer())...
Listening on http://127.0.0.1:8000/
Hit Ctrl-C to quit.
``


If available, a web browser is automatically launched with the default home page:

``
http://localhost:8000
``

If a you get a blank or an error web page, just try to refresh it (the browser is often a bit quicker to start than py4web). You can 
avoid the browser automatic launch with the --nogui option.


Generally ``apps`` is the name of the folder where you keep all your apps, and can be explicitly set wit the '''run''' command. If 
that folder does not exist, it is created. 
PY4WEB expects to find at least two apps in this folder: **Dashboard** (_dashboard) and **Default** (_default). If it does not find 
them, it installs them.

**Dashboard** is a web based IDE. 

**Default** is an app that does nothing other than welcome the user.

Notice that some apps - like **Dashboard** and **Default** - have a special role in py4web and therefore their actual name starts 
with ``_`` to avoid conflicts with apps created by you.


Once py4web is running you can access a specific app at the following urls:

``
http://localhost:8000
http://localhost:8000/_dashboard
http://localhost:8000/{yourappname}/index
``

Notice that ONLY the **Default** app is special because if does not require the "{appname}/" prefix in the path, like all the other apps do.
In general you you may want to symlink ``apps/_default`` to your default app.

For all apps the trailing ``/index`` is optional.


[[command_line_options]]
### Command line options

py4web provides multiple command line options which can be listed by running it with the **--help** argument

``
<<<<<<< HEAD
./py4web.py setup apps
./py4web.py set_password
./py4web.py run apps
``:bash

Notice the ``./`` ; it forces the run of the local folder's py4web and not the installed one.

### Upgrading
=======
# py4web --help
Usage: py4web.py [OPTIONS] COMMAND [ARGS]...
>>>>>>> a11ec3b3

  PY4WEB - a web framework for rapid development of efficient database
  driven web applications

  Type "py4web COMMAND -h" for available options on commands

Options:
  -help, -h, --help  Show this message and exit.

Commands:
  call          Call a function inside apps_folder
  run           Run all the applications on apps_folder
  set_password  Set administrator's password for the Dashboard
  setup         Setup new apps folder or reinstall it
  shell         Open a python shell with apps_folder added to the path
  version       Show versions and exit
``
<<<<<<< HEAD
py4web set_password
``:bash
(pydal is installed by py4web as a dependency)
and then ask py4web to re-use that password:
=======
>>>>>>> a11ec3b3

#### call command option

``
# py4web call -h
Usage: py4web.py call [OPTIONS] APPS_FOLDER FUNC

  Call a function inside apps_folder

Options:
  --args TEXT        Arguments passed to the program/function  [default: {}]
  -help, -h, --help  Show this message and exit.

<<<<<<< HEAD
Commands:
  call
  run
  set_password
  setup
  shell
  version
=======
>>>>>>> a11ec3b3
``

#### run command option

``
# py4web run -h
Usage: py4web.py run [OPTIONS] [APPS_FOLDER]

  Run all the applications on apps_folder

Options:
  -Y, --yes                     No prompt, assume yes to questions  [default:
                                False]

  -H, --host TEXT               Host name  [default: 127.0.0.1]
  -P, --port INTEGER            Port number  [default: 8000]
  -p, --password_file TEXT      File for the encrypted password  [default:
                                password.txt]

  -w, --number_workers INTEGER  Number of workers  [default: 0]
  -d, --dashboard_mode TEXT     Dashboard mode: demo, readonly, full
                                (default), none  [default: full]

  --watch [off|sync|lazy]       Watch python changes and reload apps
                                automatically, modes: off (default), sync,
                                lazy

  --nogui                       No Graphical User Interface  [default: False]
  --ssl_cert PATH               SSL certificate file for HTTPS
  --ssl_key PATH                SSL key file for HTTPS
  -help, -h, --help             Show this message and exit.

``


If you want py4web to automatically reload an application upon any changes to files of that application, you can:

-  for immediate reloading (sync-mode):
`` py4web run --watch=sync `` 
 
-  for reloading on any first incoming request to the application has been changed (lazy-mode):
`` py4web run --watch=lazy `` 



#### set_password command option

``
# py4web set_password -h
Usage: py4web.py set_password [OPTIONS]

  Set administrator's password for the Dashboard

Options:
  --password TEXT           Password value (asked if missing)
  -p, --password_file TEXT  File for the encrypted password  [default:
                            password.txt]

  -h, -help, --help         Show this message and exit.

``


If the ``--dashboard_mode`` is not ``demo`` or ``none``, every time py4web starts, it asks for a one-time password for you to 
access the dashboard. This is annoying. You can avoid it by storing a pdkdf2 hashed password in a file (by default called 
password.txt) with the command

``
py4web set_password
``:bash

It will not ask again unless the file is deleted. You can also use a custom file name with
``
py4web set_password my_password_file.txt
``:bash

and then ask py4web to re-use that password at runtime with

``
py4webt run -p my_password_file.txt apps
``:bash

Finally you can manually create the file yourself with:

``
$ python3 -c "from pydal.validators import CRYPT; open('password.txt','w').write(str(CRYPT()(input('password:'))[0]))"
password: *****
``




#### setup command option

``
# py4web setup -h
Usage: py4web.py setup [OPTIONS] [APPS_FOLDER]

  Setup new apps folder or reinstall it

Options:
  -Y, --yes          No prompt, assume yes to questions  [default: False]
  -help, -h, --help  Show this message and exit.
``

This option create a new apps folder (or reinstall it). If needed, it will ask for the confirmation of the new folder's creation and then for copying every standard py4web apps from the 
assets folder. It currently does nothing on binaries installations and from source installation (locally) - for them you can manually copy the existing apps folder to the new one. 

#### shell command option

``
# py4web shell -h
Usage: py4web.py shell [OPTIONS] [APPS_FOLDER]

  Open a python shell with apps_folder added to the path

Options:
  -h, -help, --help  Show this message and exit.
``

Py4web’s shell is just the regular python shell with apps added to the search path. Notice that the shell is for all the apps, not a single one. 
You can then import the needed modules from the apps you need to access.

For example, inside a shell you can

``
from apps.myapp import db
from py4web import Session, Cache, Translator, DAL, Field
from py4web.utils.auth import Auth
``:python

#### version command option

``
# py4web version -h
Usage: py4web.py version [OPTIONS]

  Show versions and exit

Options:
  -a, --all          List version of all modules
  -h, -help, --help  Show this message and exit.
``

With the ''-a'' option you'll get the version of all the available python modules, too.

## Deployment on GCloud (aka Google App Engine)

Login into the Gcloud console (https://console.cloud.google.com/) and create a new project. You will obtain a project id that looks like "{project_name}-{number}".


In your local file system make a new working folder and cd into it:

``
mkdir gae
cd gae
``:bash

Copy the example files from py4web (assuming you have the source from github)

``
cp /path/to/py4web/development_tools/gcloud/* ./
``

Copy or symlink your ``apps`` folder into the gae folder, or maybe make a new apps folder containing an empty ``__init__.py`` and symlink the individual apps you want to deploy. You should see the following files/folders:

``
Makefile
apps
  __init__.py
  ... your apps ...
lib
app.yaml
main.py
``

Install the Google SDK, py4web and setup the working folder:

``
make install-gcloud-linux
make setup
gcloud config set {your email}
gcloud config set {project id}
``:bash
(replace {your email} with your google email account and {project id} with the project id obtained from Google).

Now every time you want to deploy your apps, simply do:

``
make deploy
``:bash

You may want to customize the Makefile and app.yaml to suit your needs. You should not need to edit ``main.py``.

## Deployment on PythonAnywhere.com

Watch the video: https://youtu.be/Wxjl_vkLAEY
The bottle_app.py script is in ``py4web/deployment_tools/pythonanywhere.com/bottle_app.py``<|MERGE_RESOLUTION|>--- conflicted
+++ resolved
@@ -197,22 +197,12 @@
 [[command_line_options]]
 ### Command line options
 
+
 py4web provides multiple command line options which can be listed by running it with the **--help** argument
 
 ``
-<<<<<<< HEAD
-./py4web.py setup apps
-./py4web.py set_password
-./py4web.py run apps
-``:bash
-
-Notice the ``./`` ; it forces the run of the local folder's py4web and not the installed one.
-
-### Upgrading
-=======
 # py4web --help
 Usage: py4web.py [OPTIONS] COMMAND [ARGS]...
->>>>>>> a11ec3b3
 
   PY4WEB - a web framework for rapid development of efficient database
   driven web applications
@@ -230,13 +220,6 @@
   shell         Open a python shell with apps_folder added to the path
   version       Show versions and exit
 ``
-<<<<<<< HEAD
-py4web set_password
-``:bash
-(pydal is installed by py4web as a dependency)
-and then ask py4web to re-use that password:
-=======
->>>>>>> a11ec3b3
 
 #### call command option
 
@@ -250,16 +233,6 @@
   --args TEXT        Arguments passed to the program/function  [default: {}]
   -help, -h, --help  Show this message and exit.
 
-<<<<<<< HEAD
-Commands:
-  call
-  run
-  set_password
-  setup
-  shell
-  version
-=======
->>>>>>> a11ec3b3
 ``
 
 #### run command option
